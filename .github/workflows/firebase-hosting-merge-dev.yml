--- conflicted
+++ resolved
@@ -32,8 +32,4 @@
       - name: Deploy Hosting and Functions
         working-directory: ./Reto_Web/PathExplorer
         run: |
-<<<<<<< HEAD
           firebase deploy --only hosting,functions --project ampl-fdb59 --token ${{ secrets.FIREBASE_SERVICE_ACCOUNT_AMPL_FDB59 }}
-=======
-          firebase deploy --only hosting,functions --project ampl-fdb59 --token ${{ secrets.FIREBASE_SERVICE_ACCOUNT_TOKEN }}
->>>>>>> 4e001505
