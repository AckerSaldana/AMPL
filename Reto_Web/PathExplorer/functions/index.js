// functions/index.js
<<<<<<< HEAD
import * as functions from 'firebase-functions';
import app from './server.js'; // Asegúrate de que server.js también use sintaxis import/export
=======
const functions = require('firebase-functions');
const app = require('./server.js'); // Asegúrate de que la ruta sea correcta
>>>>>>> 305063f4

// Exporta la app como función HTTP
export const api = functions.https.onRequest(app);<|MERGE_RESOLUTION|>--- conflicted
+++ resolved
@@ -1,11 +1,7 @@
+
 // functions/index.js
-<<<<<<< HEAD
 import * as functions from 'firebase-functions';
 import app from './server.js'; // Asegúrate de que server.js también use sintaxis import/export
-=======
-const functions = require('firebase-functions');
-const app = require('./server.js'); // Asegúrate de que la ruta sea correcta
->>>>>>> 305063f4
 
 // Exporta la app como función HTTP
 export const api = functions.https.onRequest(app);