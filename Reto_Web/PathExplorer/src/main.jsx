import { StrictMode } from "react";
import { createRoot } from "react-dom/client";
import "./index.css";
import App from "./App.jsx";
import Login from "./pages/Login.jsx";

import { ThemeProvider } from "@mui/material/styles";
import theme from "./styles/theme.js";

createRoot(document.getElementById("root")).render(
  <StrictMode>
<<<<<<< HEAD
    <App  />
  </StrictMode>,
)
=======
    <ThemeProvider theme={theme}>
      <App />
    </ThemeProvider>
  </StrictMode>
);
>>>>>>> d9aef96a
<|MERGE_RESOLUTION|>--- conflicted
+++ resolved
@@ -9,14 +9,6 @@
 
 createRoot(document.getElementById("root")).render(
   <StrictMode>
-<<<<<<< HEAD
-    <App  />
+    <Login  />
   </StrictMode>,
-)
-=======
-    <ThemeProvider theme={theme}>
-      <App />
-    </ThemeProvider>
-  </StrictMode>
-);
->>>>>>> d9aef96a
+)