--- conflicted
+++ resolved
@@ -229,16 +229,12 @@
             .match({ project_id: projectId, user_id })
         )
       );
-<<<<<<< HEAD
 
       setSnackbar({
         open: true,
-        message: "Proyecto y feedback guardados exitosamente!",
+        message: "Proyecto & feedback saved succesfully!",
         severity: "success",
       });
-=======
-      setSnackbar({ open: true, message: "Feedback saved!", severity: "success" });
->>>>>>> 0127c240
       setFeedbackOpen(false);
 
       setTimeout(() => navigate(`/project-detail/${projectId}`), 1000);
@@ -253,10 +249,7 @@
     }
   };
 
-<<<<<<< HEAD
-
-=======
->>>>>>> 0127c240
+
   
 
   // Load data on component mount
