--- conflicted
+++ resolved
@@ -6,10 +6,6 @@
   Tabs,
   Tab,
   Paper,
-<<<<<<< HEAD
-  CircularProgress,
-=======
->>>>>>> f6488e0a
   Alert,
 } from "@mui/material";
 import {
@@ -25,8 +21,6 @@
 const CareerTimeline = lazy(() => import("../components/CareerTimeline"));
 const VirtualAssistant = lazy(() => import("../components/VirtualAssistant"));
 
-<<<<<<< HEAD
-=======
 // Skeleton imports
 import ProfileSummarySkeleton from "../components/ProfileSummarySkeleton";
 import CareerTimelineSkeleton from "../components/CareerTimelineSkeleton";
@@ -34,7 +28,6 @@
 import CertificationsGridSkeleton from "../components/CertificationsGridSkeleton";
 import VirtualAssistantSkeleton from "../components/VirtualAssistantSkeleton";
 
->>>>>>> f6488e0a
 // Custom hooks
 import useUserProfile from "../hooks/useUserProfile";
 import useUserProjects from "../hooks/useUserProjects";
@@ -42,13 +35,7 @@
 import useUserTimeline from "../hooks/useUserTimeline";
 
 // Import styles
-<<<<<<< HEAD
-import { 
-  ACCENTURE_COLORS
-} from "../styles/styles";
-=======
 import { ACCENTURE_COLORS } from "../styles/styles";
->>>>>>> f6488e0a
 
 // Main component
 const MyPath = () => {
@@ -125,15 +112,6 @@
             }}>
               {/* Profile Summary */}
               <Box sx={{ mb: 2 }}>
-<<<<<<< HEAD
-                {profileLoading ? (
-                  <Box sx={{ display: 'flex', justifyContent: 'center', p: 4 }}>
-                    <CircularProgress sx={{ color: ACCENTURE_COLORS.corePurple1 }} />
-                  </Box>
-                ) : (
-                  <ProfileSummary userInfo={userProfile} />
-                )}
-=======
                 <Suspense fallback={<ProfileSummarySkeleton />}>
                   {profileLoading ? (
                     <ProfileSummarySkeleton />
@@ -141,7 +119,6 @@
                     <ProfileSummary userInfo={userProfile} />
                   )}
                 </Suspense>
->>>>>>> f6488e0a
               </Box>
 
               {/* Tabs Navigation */}
@@ -253,17 +230,6 @@
                 {/* Timeline Panel */}
                 {activeTab === 0 && (
                   <Box sx={{ minHeight: "600px" }}>
-<<<<<<< HEAD
-                    {renderMockDataAlert(usingMockTimeline)}
-                    
-                    {timelineLoading ? (
-                      <Box sx={{ display: 'flex', justifyContent: 'center', mt: 5 }}>
-                        <CircularProgress sx={{ color: ACCENTURE_COLORS.corePurple1 }} />
-                      </Box>
-                    ) : (
-                      <CareerTimeline timelineItems={timelineItems} />
-                    )}
-=======
                     {!timelineLoading && renderMockDataAlert(usingMockTimeline)}
                     
                     <Suspense fallback={<CareerTimelineSkeleton />}>
@@ -273,46 +239,12 @@
                         <CareerTimeline timelineItems={timelineItems} />
                       )}
                     </Suspense>
->>>>>>> f6488e0a
                   </Box>
                 )}
 
                 {/* Projects Panel */}
                 {activeTab === 1 && (
                   <>
-<<<<<<< HEAD
-                    {renderMockDataAlert(usingMockProjects)}
-                    
-                    {projectsLoading ? (
-                      <Box sx={{ display: 'flex', justifyContent: 'center', mt: 5 }}>
-                        <CircularProgress sx={{ color: ACCENTURE_COLORS.corePurple1 }} />
-                      </Box>
-                    ) : (
-                      <Grid container spacing={2}>
-                        {projects.length > 0 ? (
-                          projects.map((project) => (
-                            <Grid item xs={12} sm={6} key={project.id}>
-                              <ProjectCard project={project} />
-                            </Grid>
-                          ))
-                        ) : (
-                          <Grid item xs={12}>
-                            <Paper elevation={0} sx={{ 
-                              p: 3, 
-                              borderRadius: 2, 
-                              textAlign: 'center',
-                              boxShadow: "0 2px 12px rgba(0, 0, 0, 0.03)",
-                              border: `1px dashed ${ACCENTURE_COLORS.corePurple1}30`
-                            }}>
-                              <Typography variant="body1" sx={{ color: ACCENTURE_COLORS.darkGray }}>
-                                No projects found. New projects will appear here.
-                              </Typography>
-                            </Paper>
-                          </Grid>
-                        )}
-                      </Grid>
-                    )}
-=======
                     {!projectsLoading && renderMockDataAlert(usingMockProjects)}
                     
                     <Suspense fallback={<ProjectsGridSkeleton />}>
@@ -344,46 +276,12 @@
                         </Grid>
                       )}
                     </Suspense>
->>>>>>> f6488e0a
                   </>
                 )}
 
                 {/* Certifications Panel */}
                 {activeTab === 2 && (
                   <>
-<<<<<<< HEAD
-                    {renderMockDataAlert(usingMockCerts)}
-                    
-                    {certificationsLoading ? (
-                      <Box sx={{ display: 'flex', justifyContent: 'center', mt: 5 }}>
-                        <CircularProgress sx={{ color: ACCENTURE_COLORS.corePurple1 }} />
-                      </Box>
-                    ) : (
-                      <Grid container spacing={2}>
-                        {certifications.length > 0 ? (
-                          certifications.map((cert) => (
-                            <Grid item xs={12} sm={6} key={cert.id}>
-                              <CertificationCard certification={cert} />
-                            </Grid>
-                          ))
-                        ) : (
-                          <Grid item xs={12}>
-                            <Paper elevation={0} sx={{ 
-                              p: 3, 
-                              borderRadius: 2, 
-                              textAlign: 'center',
-                              boxShadow: "0 2px 12px rgba(0, 0, 0, 0.03)",
-                              border: `1px dashed ${ACCENTURE_COLORS.corePurple1}30`
-                            }}>
-                              <Typography variant="body1" sx={{ color: ACCENTURE_COLORS.darkGray }}>
-                                No certifications found. Your certifications will appear here once obtained.
-                              </Typography>
-                            </Paper>
-                          </Grid>
-                        )}
-                      </Grid>
-                    )}
-=======
                     {!certificationsLoading && renderMockDataAlert(usingMockCerts)}
                     
                     <Suspense fallback={<CertificationsGridSkeleton />}>
@@ -415,7 +313,6 @@
                         </Grid>
                       )}
                     </Suspense>
->>>>>>> f6488e0a
                   </>
                 )}
               </Box>
