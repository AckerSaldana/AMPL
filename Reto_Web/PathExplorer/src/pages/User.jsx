import React from "react";
import { Box, Grid, Container } from "@mui/material";

// User page components
import { BannerProfile } from "../components/BannerProfile";
import { Information } from "../components/Information";
import { SkillsCard } from "../components/SkillsCard";
import { AssignmentPercentage } from "../components/AssignmentPercentage";
import { GoalsCard } from "../components/GoalsCard";
import { About } from "../components/About";
import { PastProjectsCard } from "../components/PastProjectsCard";

const ProfilePage = () => {
  const userData = {
    fullName: "Benito Antonio Martinez Ocasio",
    phone: "+1 234 567 890",
    email: "benito.martinez@example.com",
    level: 8,
    joinDate: "10/05/2023",
    lastProjectDate: "03/02/2025",
    about:
      "Benito Antonio Martínez Ocasio, known professionally as Bad Bunny, is not only a global music sensation but also a skilled front-end developer with a passion for creating immersive digital experiences. Born in Vega Baja, Puerto Rico, he initially pursued a degree in Software Development, where he honed his skills in JavaScript, React, and UI/UX design. While balancing his studies with a deep love for music, Benito developed a keen eye for aesthetics, seamlessly blending functionality with visually stunning interfaces. His approach to front-end development mirrors his artistic creativity—bold, innovative, and user-centric. Whether crafting dynamic web applications or designing sleek, responsive layouts, he brings the same energy and originality that define his music. Though his rise in the music industry took center stage, Benito remains deeply interested in technology, often collaborating on digital projects that push the boundaries of modern web development",
  };

  return (
    <Box
      sx={{
        p: 4,
        minHeight: "calc(100vh - 60px)",
<<<<<<< HEAD
        width: "100%", 
        maxWidth: "calc(100vw - 150px)", 
=======
        width: "100%", // Expanded navbar is 230px wide
        maxWidth: "calc(100vw - 150px)", // Non-Expanded navbar is 80px wide
>>>>>>> bea4b4b8
      }}
    >
      <Grid container spacing={3}>
        <BannerProfile />
        <Grid container spacing={3}>
          {/* Left Section */}
          <Grid item xs={12} md={4}>
            <Information {...userData} />
            <AssignmentPercentage />
            <GoalsCard />
          </Grid>

          {/* Right Section */}
          <Grid item xs={12} md={8}>
            <About about={userData.about} />
            <SkillsCard />
            <PastProjectsCard />
          </Grid>
        </Grid>
      </Grid>
    </Box>
  );
};

export default ProfilePage;<|MERGE_RESOLUTION|>--- conflicted
+++ resolved
@@ -27,13 +27,8 @@
       sx={{
         p: 4,
         minHeight: "calc(100vh - 60px)",
-<<<<<<< HEAD
-        width: "100%", 
-        maxWidth: "calc(100vw - 150px)", 
-=======
         width: "100%", // Expanded navbar is 230px wide
         maxWidth: "calc(100vw - 150px)", // Non-Expanded navbar is 80px wide
->>>>>>> bea4b4b8
       }}
     >
       <Grid container spacing={3}>
