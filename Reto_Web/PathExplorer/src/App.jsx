--- conflicted
+++ resolved
@@ -13,10 +13,7 @@
 import User from "./pages/User";
 import Certifications from "./pages/Certifications";
 import ProjectDashboard from "./pages/ProjectDashboard.jsx";
-<<<<<<< HEAD
-=======
 import ProjectDetail from "./pages/ProjectDetail.jsx";
->>>>>>> 8cd3dda7
 import EditProfile from "./pages/EditProfile";
 import Login from "./pages/Login";
 import Unauthorized from "./pages/Unauthorized";
@@ -47,12 +44,6 @@
           >
             <Route index element={<Dashboard />} />
             <Route path="projects" element={<ProjectDashboard />} />
-<<<<<<< HEAD
-            <Route path="add-projects" element={<AddProject />} />
-            <Route path="role-assign" element={<RoleAssign />} />
-            <Route path="certifications" element={<Certifications />} />
-            <Route path="submit-certification" element={<SubmitCertification />} />
-=======
             <Route path="project-detail/:id" element={<ProjectDetail />} />
             <Route path="project-edit/:id" element={<ProjectEdit />} />
             <Route path="add-projects" element={<AddProject />} />
@@ -62,7 +53,6 @@
               path="submit-certification"
               element={<SubmitCertification />}
             />
->>>>>>> 8cd3dda7
             <Route path="settings" element={<Settings />} />
             <Route path="user" element={<User />} />
             <Route path="edit-profile" element={<EditProfile />} />
