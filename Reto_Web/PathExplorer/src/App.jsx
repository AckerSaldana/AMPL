--- conflicted
+++ resolved
@@ -18,12 +18,7 @@
 import Unauthorized from "./pages/Unauthorized"; // Necesitamos crear esta página
 import AddProject from "./pages/AddProject.jsx";
 import RoleAssign from "./pages/RoleAssign.jsx";
-<<<<<<< HEAD
-=======
 
-
-
->>>>>>> 92ce6936
 
 function App() {
   return (
@@ -44,17 +39,14 @@
           >
             <Route index element={<Dashboard />} />
             <Route path="projects" element={<ProjectDashboard />} />
-<<<<<<< HEAD
-            <Route path="add-projects" element={<AddProject />} />
-            <Route path="role-assign" element={<RoleAssign />} />
-=======
+
 
             <Route path="add-projects" element={<AddProject />} />
             <Route path="role-assign" element={<RoleAssign />} />
 
             <Route path="certifications" element={<Certifications />} />
 
->>>>>>> 92ce6936
+
             <Route path="settings" element={<Settings />} />
             <Route path="user" element={<User />} />
             <Route path="edit-profile" element={<EditProfile />} />
