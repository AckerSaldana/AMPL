--- conflicted
+++ resolved
@@ -32,13 +32,10 @@
 import Brightness7Icon from "@mui/icons-material/Brightness7";
 import MenuIcon from "@mui/icons-material/Menu";
 import ChevronLeftIcon from "@mui/icons-material/ChevronLeft";
-<<<<<<< HEAD
-=======
 import LogoutIcon from "@mui/icons-material/Logout";
 import { supabase } from "../supabase/supabaseClient";
 
 import AccentureLogo from "../brand/AccenturePurpleLogo.png";
->>>>>>> a5897146
 
 const RippleEffect = ({ active }) => {
   return (
@@ -66,11 +63,8 @@
   const { user, role, loading } = useAuth();
   const isXsScreen = useMediaQuery(theme.breakpoints.down("xs"));
   const isMobile = useMediaQuery(theme.breakpoints.down("sm"));
-<<<<<<< HEAD
-=======
   const isTablet = useMediaQuery(theme.breakpoints.down("md"));
   
->>>>>>> a5897146
   const [prevActiveItem, setPrevActiveItem] = useState(null);
   const [darkMode, setDarkMode] = useState(false);
   const [expanded, setExpanded] = useState(!isMobile); // Colapsa por defecto en móvil
@@ -78,10 +72,6 @@
   const [hoveredItem, setHoveredItem] = useState(null);
   const [rippleActive, setRippleActive] = useState(false);
   const [notificationCount, setNotificationCount] = useState(3);
-<<<<<<< HEAD
-  const [activeItem, setActiveItem] = useState("");
-  const navBgColor = darkMode ? "#222" : "#fff";
-=======
   const location = useLocation();
   const [activeItem, setActiveItem] = useState("Dashboard");
   const navBgColor = darkMode ? "#222" : "#fff";
@@ -130,7 +120,6 @@
       }
     }
   }, [location.pathname]);
->>>>>>> a5897146
 
   useEffect(() => {
     if (prevActiveItem !== activeItem && prevActiveItem !== null) {
@@ -407,11 +396,7 @@
           justifyContent: "space-between",
           alignItems: "center",
           p: 0,
-<<<<<<< HEAD
-          px: 3,
-=======
           px: { xs: 2, sm: 3 }, // Padding horizontal más pequeño en móvil
->>>>>>> a5897146
           height: "60px", // Altura fija para la barra superior
           position: "fixed",
           top: 0,
@@ -428,14 +413,6 @@
         {/* Lado izquierdo: Logo y botón de expandir */}
         <Box 
           sx={{ 
-<<<<<<< HEAD
-            display: "flex", 
-            alignItems: "center", 
-            height: "60px",
-            pl: expanded ? 26 : 6,
-            position: "relative",
-            width: expanded ? "230px" : "80px",
-=======
             flexShrink: 0,
             display: "flex", 
             alignItems: "center", 
@@ -443,7 +420,6 @@
             pl: expanded && !isMobile ? 26 : 6,
             position: "relative",
             width: expanded && !isMobile ? "230px" : "80px",
->>>>>>> a5897146
             transition: "width 0.5s cubic-bezier(0.4, 0, 0.2, 1)",
             overflow: "visible" 
           }}
@@ -479,29 +455,6 @@
               }}
             />
           </Box>
-<<<<<<< HEAD
-
-          {/* Título que aparece/desaparece */}
-          <Typography
-              variant="h6"
-              sx={{
-                fontWeight: 600,
-                color: primaryColor,
-                fontFamily: '"Graphik", "Arial", sans-serif',
-                whiteSpace: "nowrap",
-                opacity: expanded ? 1 : 0,
-                visibility: expanded ? "visible" : "hidden", // Asegura que el texto esté oculto cuando está retraído
-                transform: expanded ? "translateX(0)" : "translateX(-20px)", // Animación de movimiento horizontal
-                transition: "opacity 0.2s ease, transform 0.3s ease", 
-                ml: 3,
-                position: "absolute",
-                left: "30px", // Posicionado después del logo
-              }}
-            >
-              PathExplorer
-            </Typography>
-
-=======
 
           {/* Título que aparece/desaparece */}
           <Typography
@@ -524,7 +477,6 @@
             PathExplorer
           </Typography>
 
->>>>>>> a5897146
           {/* Botón para expandir/contraer el menú con tamaño fijo */}
           <IconButton
             onClick={toggleSidebar}
@@ -540,19 +492,11 @@
               transition: "all 1.2s cubic-bezier(0.34, 1.56, 0.64, 1)",
               position: "relative",
               overflow: "hidden",
-<<<<<<< HEAD
-              ml: expanded ? 2 : 2,
-              transform: expanded ? "translateX(0)" : "translateX(-8px)",
-              "&:hover": {
-                bgcolor: alpha(primaryColor, 0.15),
-                transform: expanded
-=======
               ml: expanded && !isMobile ? 2 : 2,
               transform: expanded && !isMobile ? "translateX(0)" : "translateX(-8px)",
               "&:hover": {
                 bgcolor: alpha(primaryColor, 0.15),
                 transform: expanded && !isMobile
->>>>>>> a5897146
                   ? "translateX(0) scale(1.05)"
                   : "translateX(-8px) scale(1.05)",
                 transition: "all 1.2s cubic-bezier(0.34, 1.56, 0.64, 1)",
@@ -562,11 +506,7 @@
             <Box
               sx={{
                 display: "flex",
-<<<<<<< HEAD
-                transform: expanded ? "rotate(-180deg)" : "rotate(0deg)",
-=======
                 transform: expanded && !isMobile || mobileOpen ? "rotate(-180deg)" : "rotate(0deg)",
->>>>>>> a5897146
                 transition: "transform 1.2s cubic-bezier(0.34, 1.56, 0.64, 1)",
               }}
             >
@@ -576,10 +516,6 @@
         </Box>
 
         {/* Lado derecho: acciones (modo oscuro, notificaciones, avatar) */}
-<<<<<<< HEAD
-        <Box sx={{ display: "flex", alignItems: "center", gap: 2, height: "60px" }}>
-          {/* Botón de modo oscuro/claro con tamaño fijo */}
-=======
         <Box sx={{ 
           display: "flex", 
           alignItems: "center", 
@@ -602,7 +538,6 @@
           )}
           
           {/* Botón de modo oscuro/claro - Siempre visible */}
->>>>>>> a5897146
           <IconButton
             onClick={toggleThemeMode}
             size="small"
@@ -662,11 +597,7 @@
             </Box>
           </IconButton>
 
-<<<<<<< HEAD
-          {/* Notificaciones con tamaño fijo */}
-=======
           {/* Notificaciones - Ocultar en pantallas muy pequeñas */}
->>>>>>> a5897146
           <IconButton
             onClick={handleNotificationClick}
             size="small"
@@ -736,19 +667,12 @@
               <NotificationsIcon fontSize="small" />
             </Badge>
           </IconButton>
-<<<<<<< HEAD
-
-          {/* Avatar con tamaño fijo */}
-          <Tooltip title="Usuario" arrow TransitionComponent={Zoom}>
-            <Avatar
-=======
           
           {/* Botón de cerrar sesión - Siempre visible */}
           <Tooltip title="Cerrar sesión" arrow TransitionComponent={Zoom}>
             <IconButton
               onClick={handleLogout}
               size="small"
->>>>>>> a5897146
               sx={{
                 color: secondaryTextColor,
                 bgcolor: darkMode
@@ -758,12 +682,7 @@
                 height: 36,
                 minWidth: 36,
                 minHeight: 36,
-<<<<<<< HEAD
-                bgcolor: primaryColor,
-                cursor: "pointer",
-=======
                 borderRadius: "8px",
->>>>>>> a5897146
                 transition: "all 0.3s cubic-bezier(0.4, 0, 0.2, 1)",
                 position: "relative",
                 overflow: "hidden",
@@ -810,18 +729,11 @@
       {mobileDrawer}
 
       <Box sx={{ display: "flex", flexGrow: 1, pt: "60px" }}>
-<<<<<<< HEAD
-        {/* Barra lateral con navegación con ancho fijo durante transiciones */}
-        <Box
-          component="nav"
-          sx={{
-=======
         {/* Barra lateral con navegación (para tablets y desktop) */}
         <Box
           component="nav"
           sx={{
             flexShrink: 0,
->>>>>>> a5897146
             width: expanded ? "230px" : "90px",
             height: "calc(100vh - 60px)",
             bgcolor: navBgColor,
@@ -832,10 +744,7 @@
             overflow: "hidden",
             transition: "width 0.5s cubic-bezier(0.4, 0, 0.2, 1)",
             boxShadow: expanded ? `2px 0 15px ${alpha("#000", 0.05)}` : "none",
-<<<<<<< HEAD
-=======
             display: { xs: 'none', sm: 'block' }, // Ocultar en móvil
->>>>>>> a5897146
             "&:after": {
               content: '""',
               position: "absolute",
@@ -859,159 +768,7 @@
             },
           }}
         >
-<<<<<<< HEAD
-          <List
-            sx={{
-              p: 1.8,
-              display: "flex",
-              flexDirection: "column",
-              alignItems: "flex-start", // Alineación a la izquierda
-              height: "100%",
-              transition: "all 0.5s cubic-bezier(0.4, 0, 0.2, 1)",
-              position: "relative", // Para que los hijos absolutos se posicionen respecto a esta lista
-              width: "100%",
-            }}
-          >
-            {menuItems.map((item) => (
-              <Tooltip
-                title={expanded ? "" : item.text}
-                placement="right"
-                TransitionComponent={Zoom}
-                arrow
-                key={item.text}
-              >
-                <ListItem
-                  button
-                  component={NavLink}
-                  to={item.route}
-                  selected={activeItem === item.text}
-                  onClick={() => setActiveItem(item.text)}
-                  onMouseEnter={() => setHoveredItem(item.text)}
-                  onMouseLeave={() => setHoveredItem(null)}
-                  sx={{
-                    height: "56px", // Altura fija para items del menú
-                    minHeight: "56px",
-                    width: expanded ? "100%" : "60px", // Ancho del 100% cuando está expandido
-                    py: 0,
-                    px: 1,
-                    mb: 1.8,
-                    display: "flex",
-                    alignItems: "center",
-                    justifyContent: "flex-start", // Alineación a la izquierda
-                    borderRadius: "10px",
-                    bgcolor:
-                      activeItem === item.text ? primaryColor : "transparent",
-                    color: activeItem === item.text ? "white" : "inherit",
-                    boxShadow:
-                      activeItem === item.text
-                        ? `0 4px 10px ${alpha(primaryColor, 0.3)}`
-                        : "none",
-                    transition: "all 0.3s cubic-bezier(0.4, 0, 0.2, 1), width 0.5s cubic-bezier(0.4, 0, 0.2, 1)",
-                    transform:
-                      hoveredItem === item.text && activeItem !== item.text
-                        ? "translateY(-3px)"
-                        : "translateY(0)",
-                    position: "relative",
-                    overflow: "hidden", // Ocultar desbordamiento
-                    zIndex: 10,
-                    "&::before": {
-                      content: '""',
-                      position: "absolute",
-                      top: 0,
-                      left: 0,
-                      width: "100%",
-                      height: "100%",
-                      background:
-                        "linear-gradient(135deg, rgba(255,255,255,0.15) 0%, rgba(255,255,255,0) 50%)",
-                      opacity: activeItem === item.text ? 1 : 0,
-                      transition: "opacity 0.3s ease",
-                      pointerEvents: "none",
-                    },
-                    "&:hover": {
-                      bgcolor:
-                        activeItem === item.text
-                          ? primaryColor
-                          : darkMode
-                          ? alpha("#ffffff", 0.1)
-                          : alpha("#000000", 0.08),
-                      boxShadow:
-                        activeItem === item.text
-                          ? `0 6px 15px ${alpha(primaryColor, 0.35)}`
-                          : hoveredItem === item.text
-                          ? `0 4px 8px ${alpha("#000", 0.1)}`
-                          : "none",
-                    },
-                  }}
-                >
-                  {/* Ripple Effect if active */}
-                  {activeItem === item.text && rippleActive && (
-                    <RippleEffect active={rippleActive} />
-                  )}
-
-                  <ListItemIcon
-                    sx={{
-                      minWidth: 42,
-                      width: 42,
-                      height: 42,
-                      color:
-                        activeItem === item.text ? "white" : secondaryTextColor,
-                      display: "flex",
-                      alignItems: "center",
-                      justifyContent: "center",
-                      transition: "all 0.3s ease",
-                    }}
-                  >
-                    <Box
-                      sx={{
-                        transform:
-                          hoveredItem === item.text && activeItem !== item.text
-                            ? "scale(1.15)"
-                            : activeItem === item.text
-                            ? "scale(1.1)"
-                            : "scale(1)",
-                        transition:
-                          "transform 0.3s cubic-bezier(0.68, -0.55, 0.27, 1.55)",
-                        display: "flex",
-                        alignItems: "center",
-                        justifyContent: "center",
-                        width: "24px", 
-                        height: "24px",
-                      }}
-                    >
-                      {item.icon}
-                    </Box>
-                  </ListItemIcon>
-
-                  {/* Texto del menú dentro del ListItem */}
-                  <ListItemText
-                    primary={item.text}
-                    sx={{
-                      ml: 1.5,
-                      opacity: expanded ? 1 : 0,
-                      transition: "opacity 0.3s ease",
-                      "& .MuiTypography-root": {
-                        fontSize: "1rem",
-                        fontWeight: activeItem === item.text ? 600 : 500,
-                        color:
-                          activeItem === item.text
-                            ? "white"
-                            : darkMode
-                            ? "rgba(255, 255, 255, 0.7)"
-                            : "#444",
-                        fontFamily: '"Palanquin", "Arial", sans-serif',
-                        transition: "all 0.3s ease",
-                        letterSpacing:
-                          activeItem === item.text ? "0.3px" : "normal",
-                      }
-                    }}
-                  />
-                </ListItem>
-              </Tooltip>
-            ))}
-          </List>
-=======
           {navList}
->>>>>>> a5897146
         </Box>
 
         {/* Contenido principal */}
