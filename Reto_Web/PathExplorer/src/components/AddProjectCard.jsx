--- conflicted
+++ resolved
@@ -21,10 +21,7 @@
 import { useNavigate } from "react-router-dom";
 import { supabase } from "../supabase/supabaseClient";
 
-<<<<<<< HEAD
 // Modificado para usar props: roles, onEditRole, onDeleteRole
-=======
->>>>>>> 34f92d3f
 export const AddProjectCard = ({ roles, onEditRole, onDeleteRole }) => {
   const theme = useTheme();
   const navigate = useNavigate();
@@ -111,7 +108,6 @@
     try {
       setLoading(true);
 
-<<<<<<< HEAD
       // Preparar los roles con el formato correcto para el matching
       const formattedRoles = roles.map(role => ({
         id: role.id,
@@ -128,8 +124,6 @@
         }))
       }));
 
-=======
->>>>>>> 34f92d3f
       // En lugar de crear el proyecto en la base de datos,
       // simplemente guardar todos los datos en localStorage
       const tempProjectData = {
@@ -145,11 +139,7 @@
           progress: projectData.progress
         },
         // Array de roles
-<<<<<<< HEAD
         roles: formattedRoles,
-=======
-        roles: roles,
->>>>>>> 34f92d3f
         // Timestamp para identificación única (simular ID)
         tempId: Date.now()
       };
