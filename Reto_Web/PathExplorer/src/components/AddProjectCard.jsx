import React, { useState, useEffect } from "react";
import {
  Box,
  Paper,
  Typography,
  TextField,
  MenuItem,
  Button,
  useTheme,
  IconButton,
  CircularProgress,
  Snackbar,
  Alert,
  Chip,
  Card,
  CardContent,
  Divider
} from "@mui/material";
import DeleteIcon from "@mui/icons-material/Delete";
<<<<<<< HEAD
import EditIcon from "@mui/icons-material/Edit";
import { useNavigate } from "react-router-dom";
import { supabase } from "../supabase/supabaseClient";
=======
import AddCircleOutlineIcon from "@mui/icons-material/AddCircleOutline";
import { useNavigate } from "react-router-dom";
>>>>>>> b83f61f2

export const AddProjectCard = ({ roles, onEditRole, onDeleteRole }) => {
  const theme = useTheme();
  const navigate = useNavigate();
<<<<<<< HEAD
  
  // Datos del proyecto
  const [projectData, setProjectData] = useState({
    title: "",
    description: "",
    status: "Not Started",
    priority: "High",
    start_date: new Date().toISOString().split('T')[0], // Formato: YYYY-MM-DD
    end_date: "", 
    client_id: null, // Se asignará si se selecciona un cliente
    progress: 0 // Proyecto recién creado: 0% de progreso
  });

  // Estados para manejo de UI
  const [loading, setLoading] = useState(false);
  const [clients, setClients] = useState([]);
  const [loadingClients, setLoadingClients] = useState(true);
  const [snackbar, setSnackbar] = useState({
    open: false,
    message: "",
    severity: "success",
  });

  // Cargar clientes de la base de datos
  useEffect(() => {
    const fetchClients = async () => {
      try {
        setLoadingClients(true);
        const { data, error } = await supabase
          .from("Client")
          .select("client_id, name");

        if (error) throw error;
        setClients(data || []);
      } catch (err) {
        console.error("Error fetching clients:", err);
        setSnackbar({
          open: true,
          message: "Error al cargar los clientes",
          severity: "error",
        });
      } finally {
        setLoadingClients(false);
      }
    };

    fetchClients();
  }, []);
=======
  const [roles, setRoles] = useState([
    "Frontend Developer",
    "Backend Developer",
  ]);
>>>>>>> b83f61f2

  // Handler para cambios en los campos del proyecto
  const handleInputChange = (e) => {
    const { name, value } = e.target;
    setProjectData({
      ...projectData,
      [name]: value,
    });
  };

<<<<<<< HEAD
// Función para crear el proyecto temporalmente
// Función para crear el proyecto temporalmente
// Función actualizada para "crear" temporalmente el proyecto
const handleCreateTemporaryProject = () => {
  // Validar que haya un título
  if (!projectData.title.trim()) {
    setSnackbar({
      open: true,
      message: "Por favor, ingresa un título para el proyecto",
      severity: "warning",
    });
    return;
  }

  // Validar que haya al menos un rol
  if (roles.length === 0) {
    setSnackbar({
      open: true,
      message: "Por favor, agrega al menos un rol al proyecto",
      severity: "warning",
    });
    return;
  }

  try {
    setLoading(true);

    // En lugar de crear el proyecto en la base de datos,
    // simplemente guardar todos los datos en localStorage
    const tempProjectData = {
      // Datos del proyecto
      projectData: {
        title: projectData.title,
        description: projectData.description,
        status: projectData.status,
        priority: projectData.priority,
        start_date: projectData.start_date,
        end_date: projectData.end_date || null,
        client_id: projectData.client_id,
        progress: projectData.progress
      },
      // Array de roles
      roles: roles,
      // Timestamp para identificación única (simular ID)
      tempId: Date.now()
    };

    // Guardar en localStorage
    localStorage.setItem("tempProject", JSON.stringify(tempProjectData));

    // Mensaje de éxito
    setSnackbar({
      open: true,
      message: "Proyecto preparado. Continúa para asignar roles.",
      severity: "success",
    });

    // Navegar a la pantalla de asignación
    setTimeout(() => {
      navigate("/role-assign");
    }, 1000);
  } catch (error) {
    console.error("Error preparing project:", error);
    setSnackbar({
      open: true,
      message: `Error al preparar el proyecto: ${error.message}`,
      severity: "error",
    });
  } finally {
    setLoading(false);
  }
};

  const handleCancel = () => {
    // Puedes navegar de vuelta a la página de proyectos o mostrar un diálogo de confirmación
    navigate("/projects");
=======
  const handleDeleteRole = (index) => {
    setRoles((prev) => prev.filter((_, i) => i !== index));
>>>>>>> b83f61f2
  };

  return (
    <Paper 
      sx={{ 
        height: "100%", 
        boxShadow: "0px 4px 12px rgba(0, 0, 0, 0.08)",
        borderRadius: 1,
        overflow: "hidden",
        display: "flex",
        flexDirection: "column",
      }}
    >
      {/* Encabezado */}
      <Box
        sx={{
          backgroundColor: theme.palette.primary.main,
          py: 2,
          px: 3,
          borderTopLeftRadius: 4,
          borderTopRightRadius: 4,
        }}
      >
        <Typography variant="h6" fontWeight={600} color="white">
          Add a project
        </Typography>
      </Box>

      {/* Contenido principal - con flex-grow para que ocupe el espacio disponible */}
      <Box sx={{ p: 3, flexGrow: 1, display: "flex", flexDirection: "column" }}>
        {/* Contenido scrollable */}
        <Box sx={{ flexGrow: 1, overflow: "auto" }}>
          <Box mb={3}>
            <Typography fontWeight={600} mb={1} color="text.primary">
              Project title
            </Typography>
            <TextField
              fullWidth
              placeholder="Add project title here..."
              size="small"
<<<<<<< HEAD
              name="title"
              value={projectData.title}
              onChange={handleInputChange}
=======
>>>>>>> b83f61f2
              sx={{
                "& .MuiOutlinedInput-root": {
                  borderRadius: 1,
                },
              }}
            />
          </Box>

          <Box mb={3}>
            <Typography fontWeight={600} mb={1} color="text.primary">
              Description
            </Typography>
            <TextField
              fullWidth
              placeholder="Add a description here..."
              multiline
              rows={4}
<<<<<<< HEAD
              name="description"
              value={projectData.description}
              onChange={handleInputChange}
=======
>>>>>>> b83f61f2
              sx={{
                "& .MuiOutlinedInput-root": {
                  borderRadius: 1,
                },
              }}
            />
          </Box>

          <Box display="flex" gap={3} mb={3}>
            <Box flex={1}>
              <Typography fontWeight={600} mb={1} color="text.primary">
                Status
              </Typography>
              <TextField
                select
                fullWidth
<<<<<<< HEAD
                value={projectData.status}
                name="status"
                onChange={handleInputChange}
=======
                defaultValue="Not Started"
>>>>>>> b83f61f2
                size="small"
                sx={{
                  "& .MuiOutlinedInput-root": {
                    borderRadius: 1,
                  },
                }}
              >
                <MenuItem value="Not Started">Not Started</MenuItem>
                <MenuItem value="In Progress">In Progress</MenuItem>
                <MenuItem value="Completed">Completed</MenuItem>
              </TextField>
            </Box>
            <Box flex={1}>
              <Typography fontWeight={600} mb={1} color="text.primary">
                Priority
              </Typography>
              <TextField
                select
                fullWidth
<<<<<<< HEAD
                value={projectData.priority}
                name="priority"
                onChange={handleInputChange}
=======
                defaultValue="High"
>>>>>>> b83f61f2
                size="small"
                sx={{
                  "& .MuiOutlinedInput-root": {
                    borderRadius: 1,
                  },
                }}
              >
                <MenuItem value="Low">Low</MenuItem>
                <MenuItem value="Medium">Medium</MenuItem>
                <MenuItem value="High">High</MenuItem>
              </TextField>
            </Box>
          </Box>

<<<<<<< HEAD
          <Box display="flex" gap={3} mb={3}>
            <Box flex={1}>
              <Typography fontWeight={600} mb={1} color="text.primary">
                Start Date
              </Typography>
              <TextField
                fullWidth
                type="date"
                name="start_date"
                value={projectData.start_date}
                onChange={handleInputChange}
                size="small"
                InputProps={{
                  sx: {
                    borderRadius: 1,
                  },
                }}
              />
            </Box>
            <Box flex={1}>
              <Typography fontWeight={600} mb={1} color="text.primary">
                End Date
              </Typography>
              <TextField
                fullWidth
                type="date"
                name="end_date"
                value={projectData.end_date}
                onChange={handleInputChange}
                size="small"
                InputProps={{
                  sx: {
                    borderRadius: 1,
                  },
                }}
              />
            </Box>
          </Box>

          {/* Selección de cliente */}
          <Box mb={3}>
            <Typography fontWeight={600} mb={1} color="text.primary">
              Client
            </Typography>
            <TextField
              select
              fullWidth
              value={projectData.client_id || ""}
              name="client_id"
              onChange={handleInputChange}
              size="small"
              disabled={loadingClients}
              sx={{
                "& .MuiOutlinedInput-root": {
                  borderRadius: 1,
                },
              }}
            >
              <MenuItem value="">-- Select Client --</MenuItem>
              {clients.map((client) => (
                <MenuItem key={client.client_id} value={client.client_id}>
                  {client.name}
                </MenuItem>
              ))}
            </TextField>
          </Box>

          {/* Sección de roles */}
=======
          <Box mb={3}>
            <Typography fontWeight={600} mb={1} color="text.primary">
              Start Date
            </Typography>
            <TextField
              fullWidth
              type="date"
              defaultValue="2025-02-10"
              size="small"
              InputProps={{
                sx: {
                  borderRadius: 1,
                },
              }}
            />
          </Box>

          <Box mb={3}>
            <Typography fontWeight={600} mb={1} color="text.primary">
              End Date
            </Typography>
            <TextField
              fullWidth
              type="date"
              defaultValue="2025-10-25"
              size="small"
              InputProps={{
                sx: {
                  borderRadius: 1,
                },
              }}
            />
          </Box>

>>>>>>> b83f61f2
          <Box mb={3}>
            <Box 
              display="flex" 
              justifyContent="space-between" 
              alignItems="center"
              mb={1.5}
            >
              <Typography fontWeight={600} color="text.primary">
<<<<<<< HEAD
                Project Roles
              </Typography>
              <Typography variant="body2" color="text.secondary">
                {roles.length} {roles.length === 1 ? 'role' : 'roles'} added
              </Typography>
            </Box>
            
            {/* Lista de roles */}
=======
                Role list
              </Typography>
              <Button
                startIcon={<AddCircleOutlineIcon />}
                size="small"
                variant="text"
                color="primary"
                onClick={handleAddRole}
                sx={{
                  textTransform: "uppercase",
                }}
              >
                ADD ROLE
              </Button>
            </Box>
            
>>>>>>> b83f61f2
            <Box
              sx={{
                border: "1px solid",
                borderColor: "divider",
                borderRadius: 1,
                p: 0,
<<<<<<< HEAD
                maxHeight: 300,
                overflowY: "auto",
              }}
            >
              {roles.length > 0 ? (
                roles.map((role, index) => (
                  <Card
                    key={role.id}
                    variant="outlined"
                    sx={{ 
                      mb: index < roles.length - 1 ? 1 : 0,
                      mx: 1, 
                      mt: index === 0 ? 1 : 0,
                      borderRadius: 1,
                      boxShadow: "0 1px 3px rgba(0,0,0,0.05)"
                    }}
                  >
                    <CardContent sx={{ p: 2, "&:last-child": { pb: 2 } }}>
                      <Box
                        sx={{
                          display: "flex",
                          justifyContent: "space-between",
                          alignItems: "flex-start",
                        }}
                      >
                        <Box>
                          <Typography variant="subtitle2" fontWeight={600}>
                            {role.name}
                          </Typography>
                          <Typography variant="body2" color="text.secondary">
                            {role.area} • {role.yearsOfExperience || 0} years experience
                          </Typography>
                          
                          {/* Mostrar skills como chips */}
                          {role.skills && role.skills.length > 0 && (
                            <Box sx={{ mt: 1, display: "flex", flexWrap: "wrap", gap: 0.5 }}>
                              {role.skills.map((skill, idx) => (
                                <Chip
                                  key={idx}
                                  label={`${skill.name} (${skill.years}y)`}
                                  size="small"
                                  sx={{ 
                                    height: 24,
                                    fontSize: "0.7rem", 
                                    bgcolor: theme.palette.primary.light,
                                    color: "white"
                                  }}
                                />
                              ))}
                            </Box>
                          )}
                        </Box>
                        
                        <Box sx={{ display: "flex", gap: 1 }}>
                          <IconButton 
                            size="small"
                            onClick={() => onEditRole(role)}
                            sx={{ 
                              color: theme.palette.primary.main,
                              bgcolor: theme.palette.primary.light + '20',
                            }}
                          >
                            <EditIcon fontSize="small" />
                          </IconButton>
                          <IconButton
                            size="small"
                            onClick={() => onDeleteRole(role.id)}
                            sx={{ 
                              color: "white",
                              backgroundColor: theme.palette.error.main,
                              width: 28,
                              height: 28,
                              '&:hover': {
                                backgroundColor: theme.palette.error.dark,
                              }
                            }}
                          >
                            <DeleteIcon fontSize="small" />
                          </IconButton>
                        </Box>
                      </Box>
                      
                      {/* Mostrar descripción si existe */}
                      {role.description && (
                        <Box sx={{ mt: 1 }}>
                          <Divider sx={{ my: 1 }} />
                          <Typography variant="body2" color="text.secondary" sx={{ fontStyle: "italic" }}>
                            {role.description.length > 120 
                              ? `${role.description.slice(0, 120)}...` 
                              : role.description}
                          </Typography>
                        </Box>
                      )}
                    </CardContent>
                  </Card>
                ))
              ) : (
                <Box sx={{ p: 3, textAlign: "center" }}>
                  <Typography variant="body2" color="text.secondary">
                    No roles added yet. Use the form on the right to create your first role.
                  </Typography>
                </Box>
              )}
=======
                maxHeight: 200,
                overflowY: "auto",
              }}
            >
              {roles.map((role, index) => (
                <Box
                  key={index}
                  sx={{
                    display: "flex",
                    justifyContent: "space-between",
                    alignItems: "center",
                    p: 1.5,
                    borderBottom: index < roles.length - 1 ? "1px solid" : "none",
                    borderColor: "divider",
                  }}
                >
                  <Typography variant="body2" fontWeight={500}>{role}</Typography>
                  <IconButton
                    size="small"
                    onClick={() => handleDeleteRole(index)}
                    sx={{ 
                      color: "white",
                      backgroundColor: theme.palette.error.main,
                      width: 24,
                      height: 24,
                      '&:hover': {
                        backgroundColor: theme.palette.error.dark,
                      }
                    }}
                  >
                    <DeleteIcon fontSize="small" />
                  </IconButton>
                </Box>
              ))}
>>>>>>> b83f61f2
            </Box>
          </Box>
        </Box>

        {/* Contenedor para los botones - Posición fija en la parte inferior */}
        <Box 
          sx={{ 
            display: "flex", 
            justifyContent: "center",
            pt: 3,
            mt: "auto", // Empuja hacia abajo
          }}
        >
          <Button
            variant="contained"
            color="primary"
<<<<<<< HEAD
            onClick={handleCreateTemporaryProject}
            disabled={loading}
=======
            onClick={() => navigate("/role-assign")}
>>>>>>> b83f61f2
            sx={{ 
              minWidth: 110, 
              mx: 1, 
              py: 1,
              px: 3, 
              borderRadius: 1,
              textTransform: "uppercase",
              fontWeight: 600,
              backgroundColor: theme.palette.primary.main,
            }}
          >
<<<<<<< HEAD
            {loading ? (
              <CircularProgress size={24} color="inherit" />
            ) : (
              "ASSIGN"
            )}
          </Button>
          <Button
            variant="contained"
            onClick={handleCancel}
            disabled={loading}
=======
            ASSIGN
          </Button>
          <Button
            variant="contained"
>>>>>>> b83f61f2
            sx={{ 
              minWidth: 110, 
              mx: 1, 
              py: 1,
              px: 3, 
              borderRadius: 1,
              backgroundColor: theme.palette.grey[700],
              "&:hover": {
                backgroundColor: theme.palette.grey[800],
              },
              textTransform: "uppercase",
              fontWeight: 600,
            }}
          >
            CANCEL
          </Button>
        </Box>
      </Box>

      {/* Snackbar para mostrar mensajes */}
      <Snackbar
        open={snackbar.open}
        autoHideDuration={6000}
        onClose={() => setSnackbar({ ...snackbar, open: false })}
        anchorOrigin={{ vertical: "bottom", horizontal: "right" }}
      >
        <Alert 
          onClose={() => setSnackbar({ ...snackbar, open: false })} 
          severity={snackbar.severity}
          sx={{ width: '100%' }}
        >
          {snackbar.message}
        </Alert>
      </Snackbar>
    </Paper>
  );
};<|MERGE_RESOLUTION|>--- conflicted
+++ resolved
@@ -1,682 +1,76 @@
-import React, { useState, useEffect } from "react";
-import {
-  Box,
-  Paper,
-  Typography,
-  TextField,
-  MenuItem,
-  Button,
-  useTheme,
-  IconButton,
-  CircularProgress,
-  Snackbar,
-  Alert,
-  Chip,
-  Card,
-  CardContent,
-  Divider
-} from "@mui/material";
-import DeleteIcon from "@mui/icons-material/Delete";
-<<<<<<< HEAD
-import EditIcon from "@mui/icons-material/Edit";
-import { useNavigate } from "react-router-dom";
-import { supabase } from "../supabase/supabaseClient";
-=======
-import AddCircleOutlineIcon from "@mui/icons-material/AddCircleOutline";
-import { useNavigate } from "react-router-dom";
->>>>>>> b83f61f2
+import React, { useState } from "react";
+import { Box, Grid, Typography } from "@mui/material";
+import { AddProjectCard } from "../components/AddProjectCard";
+import { AddRoleCard } from "../components/AddRoleCard";
 
-export const AddProjectCard = ({ roles, onEditRole, onDeleteRole }) => {
-  const theme = useTheme();
-  const navigate = useNavigate();
-<<<<<<< HEAD
-  
-  // Datos del proyecto
-  const [projectData, setProjectData] = useState({
-    title: "",
-    description: "",
-    status: "Not Started",
-    priority: "High",
-    start_date: new Date().toISOString().split('T')[0], // Formato: YYYY-MM-DD
-    end_date: "", 
-    client_id: null, // Se asignará si se selecciona un cliente
-    progress: 0 // Proyecto recién creado: 0% de progreso
-  });
+const AddProject = () => {
+  // Estado compartido entre componentes para los roles
+  const [projectRoles, setProjectRoles] = useState([]);
+  const [selectedRoleForEdit, setSelectedRoleForEdit] = useState(null);
 
-  // Estados para manejo de UI
-  const [loading, setLoading] = useState(false);
-  const [clients, setClients] = useState([]);
-  const [loadingClients, setLoadingClients] = useState(true);
-  const [snackbar, setSnackbar] = useState({
-    open: false,
-    message: "",
-    severity: "success",
-  });
-
-  // Cargar clientes de la base de datos
-  useEffect(() => {
-    const fetchClients = async () => {
-      try {
-        setLoadingClients(true);
-        const { data, error } = await supabase
-          .from("Client")
-          .select("client_id, name");
-
-        if (error) throw error;
-        setClients(data || []);
-      } catch (err) {
-        console.error("Error fetching clients:", err);
-        setSnackbar({
-          open: true,
-          message: "Error al cargar los clientes",
-          severity: "error",
-        });
-      } finally {
-        setLoadingClients(false);
-      }
-    };
-
-    fetchClients();
-  }, []);
-=======
-  const [roles, setRoles] = useState([
-    "Frontend Developer",
-    "Backend Developer",
-  ]);
->>>>>>> b83f61f2
-
-  // Handler para cambios en los campos del proyecto
-  const handleInputChange = (e) => {
-    const { name, value } = e.target;
-    setProjectData({
-      ...projectData,
-      [name]: value,
-    });
+  // Función para manejar la creación de roles desde AddRoleCard
+  const handleRoleCreated = (newRole) => {
+    if (selectedRoleForEdit) {
+      // Estamos editando un rol existente
+      setProjectRoles(prev => 
+        prev.map(role => 
+          role.id === selectedRoleForEdit.id ? newRole : role
+        )
+      );
+      setSelectedRoleForEdit(null); // Limpiar la selección después de editar
+    } else {
+      // Estamos agregando un nuevo rol
+      setProjectRoles(prev => [...prev, newRole]);
+    }
   };
 
-<<<<<<< HEAD
-// Función para crear el proyecto temporalmente
-// Función para crear el proyecto temporalmente
-// Función actualizada para "crear" temporalmente el proyecto
-const handleCreateTemporaryProject = () => {
-  // Validar que haya un título
-  if (!projectData.title.trim()) {
-    setSnackbar({
-      open: true,
-      message: "Por favor, ingresa un título para el proyecto",
-      severity: "warning",
-    });
-    return;
-  }
+  // Función para editar un rol
+  const handleEditRole = (role) => {
+    setSelectedRoleForEdit(role);
+  };
 
-  // Validar que haya al menos un rol
-  if (roles.length === 0) {
-    setSnackbar({
-      open: true,
-      message: "Por favor, agrega al menos un rol al proyecto",
-      severity: "warning",
-    });
-    return;
-  }
+  // Función para eliminar un rol
+  const handleDeleteRole = (roleId) => {
+    setProjectRoles(prev => prev.filter(role => role.id !== roleId));
+    if (selectedRoleForEdit && selectedRoleForEdit.id === roleId) {
+      setSelectedRoleForEdit(null); // Limpiar la selección si se elimina el rol que se estaba editando
+    }
+  };
 
-  try {
-    setLoading(true);
-
-    // En lugar de crear el proyecto en la base de datos,
-    // simplemente guardar todos los datos en localStorage
-    const tempProjectData = {
-      // Datos del proyecto
-      projectData: {
-        title: projectData.title,
-        description: projectData.description,
-        status: projectData.status,
-        priority: projectData.priority,
-        start_date: projectData.start_date,
-        end_date: projectData.end_date || null,
-        client_id: projectData.client_id,
-        progress: projectData.progress
-      },
-      // Array de roles
-      roles: roles,
-      // Timestamp para identificación única (simular ID)
-      tempId: Date.now()
-    };
-
-    // Guardar en localStorage
-    localStorage.setItem("tempProject", JSON.stringify(tempProjectData));
-
-    // Mensaje de éxito
-    setSnackbar({
-      open: true,
-      message: "Proyecto preparado. Continúa para asignar roles.",
-      severity: "success",
-    });
-
-    // Navegar a la pantalla de asignación
-    setTimeout(() => {
-      navigate("/role-assign");
-    }, 1000);
-  } catch (error) {
-    console.error("Error preparing project:", error);
-    setSnackbar({
-      open: true,
-      message: `Error al preparar el proyecto: ${error.message}`,
-      severity: "error",
-    });
-  } finally {
-    setLoading(false);
-  }
-};
-
-  const handleCancel = () => {
-    // Puedes navegar de vuelta a la página de proyectos o mostrar un diálogo de confirmación
-    navigate("/projects");
-=======
-  const handleDeleteRole = (index) => {
-    setRoles((prev) => prev.filter((_, i) => i !== index));
->>>>>>> b83f61f2
+  // Función para cancelar la edición
+  const handleCancelEdit = () => {
+    setSelectedRoleForEdit(null);
   };
 
   return (
-    <Paper 
-      sx={{ 
-        height: "100%", 
-        boxShadow: "0px 4px 12px rgba(0, 0, 0, 0.08)",
-        borderRadius: 1,
-        overflow: "hidden",
-        display: "flex",
-        flexDirection: "column",
+    <Box
+      sx={{
+        p: 4,
+        minHeight: "calc(100vh - 60px)",
+        width: "100%", 
       }}
     >
-      {/* Encabezado */}
-      <Box
-        sx={{
-          backgroundColor: theme.palette.primary.main,
-          py: 2,
-          px: 3,
-          borderTopLeftRadius: 4,
-          borderTopRightRadius: 4,
-        }}
-      >
-        <Typography variant="h6" fontWeight={600} color="white">
-          Add a project
-        </Typography>
-      </Box>
+      <Grid container spacing={3}>
+        {/* Izquierda: Formulario de proyecto y lista de roles */}
+        <Grid item xs={12} md={4}>
+          <AddProjectCard
+            roles={projectRoles}
+            onEditRole={handleEditRole}
+            onDeleteRole={handleDeleteRole}
+          />
+        </Grid>
 
-      {/* Contenido principal - con flex-grow para que ocupe el espacio disponible */}
-      <Box sx={{ p: 3, flexGrow: 1, display: "flex", flexDirection: "column" }}>
-        {/* Contenido scrollable */}
-        <Box sx={{ flexGrow: 1, overflow: "auto" }}>
-          <Box mb={3}>
-            <Typography fontWeight={600} mb={1} color="text.primary">
-              Project title
-            </Typography>
-            <TextField
-              fullWidth
-              placeholder="Add project title here..."
-              size="small"
-<<<<<<< HEAD
-              name="title"
-              value={projectData.title}
-              onChange={handleInputChange}
-=======
->>>>>>> b83f61f2
-              sx={{
-                "& .MuiOutlinedInput-root": {
-                  borderRadius: 1,
-                },
-              }}
-            />
-          </Box>
+        {/* Derecha: Formulario para crear/editar roles */}
+        <Grid item xs={12} md={8}>
+          <AddRoleCard
+            onRoleCreated={handleRoleCreated}
+            onCancel={handleCancelEdit}
+            initialRole={selectedRoleForEdit}
+          />
+        </Grid>
+      </Grid>
+    </Box>
+  );
+};
 
-          <Box mb={3}>
-            <Typography fontWeight={600} mb={1} color="text.primary">
-              Description
-            </Typography>
-            <TextField
-              fullWidth
-              placeholder="Add a description here..."
-              multiline
-              rows={4}
-<<<<<<< HEAD
-              name="description"
-              value={projectData.description}
-              onChange={handleInputChange}
-=======
->>>>>>> b83f61f2
-              sx={{
-                "& .MuiOutlinedInput-root": {
-                  borderRadius: 1,
-                },
-              }}
-            />
-          </Box>
-
-          <Box display="flex" gap={3} mb={3}>
-            <Box flex={1}>
-              <Typography fontWeight={600} mb={1} color="text.primary">
-                Status
-              </Typography>
-              <TextField
-                select
-                fullWidth
-<<<<<<< HEAD
-                value={projectData.status}
-                name="status"
-                onChange={handleInputChange}
-=======
-                defaultValue="Not Started"
->>>>>>> b83f61f2
-                size="small"
-                sx={{
-                  "& .MuiOutlinedInput-root": {
-                    borderRadius: 1,
-                  },
-                }}
-              >
-                <MenuItem value="Not Started">Not Started</MenuItem>
-                <MenuItem value="In Progress">In Progress</MenuItem>
-                <MenuItem value="Completed">Completed</MenuItem>
-              </TextField>
-            </Box>
-            <Box flex={1}>
-              <Typography fontWeight={600} mb={1} color="text.primary">
-                Priority
-              </Typography>
-              <TextField
-                select
-                fullWidth
-<<<<<<< HEAD
-                value={projectData.priority}
-                name="priority"
-                onChange={handleInputChange}
-=======
-                defaultValue="High"
->>>>>>> b83f61f2
-                size="small"
-                sx={{
-                  "& .MuiOutlinedInput-root": {
-                    borderRadius: 1,
-                  },
-                }}
-              >
-                <MenuItem value="Low">Low</MenuItem>
-                <MenuItem value="Medium">Medium</MenuItem>
-                <MenuItem value="High">High</MenuItem>
-              </TextField>
-            </Box>
-          </Box>
-
-<<<<<<< HEAD
-          <Box display="flex" gap={3} mb={3}>
-            <Box flex={1}>
-              <Typography fontWeight={600} mb={1} color="text.primary">
-                Start Date
-              </Typography>
-              <TextField
-                fullWidth
-                type="date"
-                name="start_date"
-                value={projectData.start_date}
-                onChange={handleInputChange}
-                size="small"
-                InputProps={{
-                  sx: {
-                    borderRadius: 1,
-                  },
-                }}
-              />
-            </Box>
-            <Box flex={1}>
-              <Typography fontWeight={600} mb={1} color="text.primary">
-                End Date
-              </Typography>
-              <TextField
-                fullWidth
-                type="date"
-                name="end_date"
-                value={projectData.end_date}
-                onChange={handleInputChange}
-                size="small"
-                InputProps={{
-                  sx: {
-                    borderRadius: 1,
-                  },
-                }}
-              />
-            </Box>
-          </Box>
-
-          {/* Selección de cliente */}
-          <Box mb={3}>
-            <Typography fontWeight={600} mb={1} color="text.primary">
-              Client
-            </Typography>
-            <TextField
-              select
-              fullWidth
-              value={projectData.client_id || ""}
-              name="client_id"
-              onChange={handleInputChange}
-              size="small"
-              disabled={loadingClients}
-              sx={{
-                "& .MuiOutlinedInput-root": {
-                  borderRadius: 1,
-                },
-              }}
-            >
-              <MenuItem value="">-- Select Client --</MenuItem>
-              {clients.map((client) => (
-                <MenuItem key={client.client_id} value={client.client_id}>
-                  {client.name}
-                </MenuItem>
-              ))}
-            </TextField>
-          </Box>
-
-          {/* Sección de roles */}
-=======
-          <Box mb={3}>
-            <Typography fontWeight={600} mb={1} color="text.primary">
-              Start Date
-            </Typography>
-            <TextField
-              fullWidth
-              type="date"
-              defaultValue="2025-02-10"
-              size="small"
-              InputProps={{
-                sx: {
-                  borderRadius: 1,
-                },
-              }}
-            />
-          </Box>
-
-          <Box mb={3}>
-            <Typography fontWeight={600} mb={1} color="text.primary">
-              End Date
-            </Typography>
-            <TextField
-              fullWidth
-              type="date"
-              defaultValue="2025-10-25"
-              size="small"
-              InputProps={{
-                sx: {
-                  borderRadius: 1,
-                },
-              }}
-            />
-          </Box>
-
->>>>>>> b83f61f2
-          <Box mb={3}>
-            <Box 
-              display="flex" 
-              justifyContent="space-between" 
-              alignItems="center"
-              mb={1.5}
-            >
-              <Typography fontWeight={600} color="text.primary">
-<<<<<<< HEAD
-                Project Roles
-              </Typography>
-              <Typography variant="body2" color="text.secondary">
-                {roles.length} {roles.length === 1 ? 'role' : 'roles'} added
-              </Typography>
-            </Box>
-            
-            {/* Lista de roles */}
-=======
-                Role list
-              </Typography>
-              <Button
-                startIcon={<AddCircleOutlineIcon />}
-                size="small"
-                variant="text"
-                color="primary"
-                onClick={handleAddRole}
-                sx={{
-                  textTransform: "uppercase",
-                }}
-              >
-                ADD ROLE
-              </Button>
-            </Box>
-            
->>>>>>> b83f61f2
-            <Box
-              sx={{
-                border: "1px solid",
-                borderColor: "divider",
-                borderRadius: 1,
-                p: 0,
-<<<<<<< HEAD
-                maxHeight: 300,
-                overflowY: "auto",
-              }}
-            >
-              {roles.length > 0 ? (
-                roles.map((role, index) => (
-                  <Card
-                    key={role.id}
-                    variant="outlined"
-                    sx={{ 
-                      mb: index < roles.length - 1 ? 1 : 0,
-                      mx: 1, 
-                      mt: index === 0 ? 1 : 0,
-                      borderRadius: 1,
-                      boxShadow: "0 1px 3px rgba(0,0,0,0.05)"
-                    }}
-                  >
-                    <CardContent sx={{ p: 2, "&:last-child": { pb: 2 } }}>
-                      <Box
-                        sx={{
-                          display: "flex",
-                          justifyContent: "space-between",
-                          alignItems: "flex-start",
-                        }}
-                      >
-                        <Box>
-                          <Typography variant="subtitle2" fontWeight={600}>
-                            {role.name}
-                          </Typography>
-                          <Typography variant="body2" color="text.secondary">
-                            {role.area} • {role.yearsOfExperience || 0} years experience
-                          </Typography>
-                          
-                          {/* Mostrar skills como chips */}
-                          {role.skills && role.skills.length > 0 && (
-                            <Box sx={{ mt: 1, display: "flex", flexWrap: "wrap", gap: 0.5 }}>
-                              {role.skills.map((skill, idx) => (
-                                <Chip
-                                  key={idx}
-                                  label={`${skill.name} (${skill.years}y)`}
-                                  size="small"
-                                  sx={{ 
-                                    height: 24,
-                                    fontSize: "0.7rem", 
-                                    bgcolor: theme.palette.primary.light,
-                                    color: "white"
-                                  }}
-                                />
-                              ))}
-                            </Box>
-                          )}
-                        </Box>
-                        
-                        <Box sx={{ display: "flex", gap: 1 }}>
-                          <IconButton 
-                            size="small"
-                            onClick={() => onEditRole(role)}
-                            sx={{ 
-                              color: theme.palette.primary.main,
-                              bgcolor: theme.palette.primary.light + '20',
-                            }}
-                          >
-                            <EditIcon fontSize="small" />
-                          </IconButton>
-                          <IconButton
-                            size="small"
-                            onClick={() => onDeleteRole(role.id)}
-                            sx={{ 
-                              color: "white",
-                              backgroundColor: theme.palette.error.main,
-                              width: 28,
-                              height: 28,
-                              '&:hover': {
-                                backgroundColor: theme.palette.error.dark,
-                              }
-                            }}
-                          >
-                            <DeleteIcon fontSize="small" />
-                          </IconButton>
-                        </Box>
-                      </Box>
-                      
-                      {/* Mostrar descripción si existe */}
-                      {role.description && (
-                        <Box sx={{ mt: 1 }}>
-                          <Divider sx={{ my: 1 }} />
-                          <Typography variant="body2" color="text.secondary" sx={{ fontStyle: "italic" }}>
-                            {role.description.length > 120 
-                              ? `${role.description.slice(0, 120)}...` 
-                              : role.description}
-                          </Typography>
-                        </Box>
-                      )}
-                    </CardContent>
-                  </Card>
-                ))
-              ) : (
-                <Box sx={{ p: 3, textAlign: "center" }}>
-                  <Typography variant="body2" color="text.secondary">
-                    No roles added yet. Use the form on the right to create your first role.
-                  </Typography>
-                </Box>
-              )}
-=======
-                maxHeight: 200,
-                overflowY: "auto",
-              }}
-            >
-              {roles.map((role, index) => (
-                <Box
-                  key={index}
-                  sx={{
-                    display: "flex",
-                    justifyContent: "space-between",
-                    alignItems: "center",
-                    p: 1.5,
-                    borderBottom: index < roles.length - 1 ? "1px solid" : "none",
-                    borderColor: "divider",
-                  }}
-                >
-                  <Typography variant="body2" fontWeight={500}>{role}</Typography>
-                  <IconButton
-                    size="small"
-                    onClick={() => handleDeleteRole(index)}
-                    sx={{ 
-                      color: "white",
-                      backgroundColor: theme.palette.error.main,
-                      width: 24,
-                      height: 24,
-                      '&:hover': {
-                        backgroundColor: theme.palette.error.dark,
-                      }
-                    }}
-                  >
-                    <DeleteIcon fontSize="small" />
-                  </IconButton>
-                </Box>
-              ))}
->>>>>>> b83f61f2
-            </Box>
-          </Box>
-        </Box>
-
-        {/* Contenedor para los botones - Posición fija en la parte inferior */}
-        <Box 
-          sx={{ 
-            display: "flex", 
-            justifyContent: "center",
-            pt: 3,
-            mt: "auto", // Empuja hacia abajo
-          }}
-        >
-          <Button
-            variant="contained"
-            color="primary"
-<<<<<<< HEAD
-            onClick={handleCreateTemporaryProject}
-            disabled={loading}
-=======
-            onClick={() => navigate("/role-assign")}
->>>>>>> b83f61f2
-            sx={{ 
-              minWidth: 110, 
-              mx: 1, 
-              py: 1,
-              px: 3, 
-              borderRadius: 1,
-              textTransform: "uppercase",
-              fontWeight: 600,
-              backgroundColor: theme.palette.primary.main,
-            }}
-          >
-<<<<<<< HEAD
-            {loading ? (
-              <CircularProgress size={24} color="inherit" />
-            ) : (
-              "ASSIGN"
-            )}
-          </Button>
-          <Button
-            variant="contained"
-            onClick={handleCancel}
-            disabled={loading}
-=======
-            ASSIGN
-          </Button>
-          <Button
-            variant="contained"
->>>>>>> b83f61f2
-            sx={{ 
-              minWidth: 110, 
-              mx: 1, 
-              py: 1,
-              px: 3, 
-              borderRadius: 1,
-              backgroundColor: theme.palette.grey[700],
-              "&:hover": {
-                backgroundColor: theme.palette.grey[800],
-              },
-              textTransform: "uppercase",
-              fontWeight: 600,
-            }}
-          >
-            CANCEL
-          </Button>
-        </Box>
-      </Box>
-
-      {/* Snackbar para mostrar mensajes */}
-      <Snackbar
-        open={snackbar.open}
-        autoHideDuration={6000}
-        onClose={() => setSnackbar({ ...snackbar, open: false })}
-        anchorOrigin={{ vertical: "bottom", horizontal: "right" }}
-      >
-        <Alert 
-          onClose={() => setSnackbar({ ...snackbar, open: false })} 
-          severity={snackbar.severity}
-          sx={{ width: '100%' }}
-        >
-          {snackbar.message}
-        </Alert>
-      </Snackbar>
-    </Paper>
-  );
-};+export default AddProject;